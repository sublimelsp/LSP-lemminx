{
	"contributions": {
		"settings": [
			{
				"file_patterns": [
					"/LSP-lemminx.sublime-settings"
				],
				"schema": {
					"$id": "sublime://settings/LSP-lemminx",
					"definitions": {
						"PluginConfig": {
							"properties": {
<<<<<<< HEAD
								"settings": {
									"type": "object",
									"properties": {
										"xml.trace.server": {
											"type": "string",
											"enum": [
												"off",
												"messages",
												"verbose"
											],
											"default": "off",
											"description": "Traces the communication between VS Code and the XML language server."
										},
										"xml.catalogs": {
											"type": "array",
											"default": [],
											"items": {
												"type": "string"
											},
											"description": "Array of XML Catalogs."
										},
										"xml.logs.client": {
											"type": "boolean",
											"default": true,
											"description": "Should the server log to client output."
										},
										"xml.format.emptyElements": {
											"type": "string",
											"enum": [
												"ignore",
												"collapse",
												"expand"
											],
											"default": "ignore",
											"description": "Expand/collapse empty elements."
										},
										"xml.format.preserveAttributeLineBreaks": {
											"type": "boolean",
											"default": false,
											"markdownDescription": "Preserve line breaks that appear before and after attributes. This setting is overridden if `#xml.format.splitAttributes#` is set to `true`."
										},
										"xml.format.splitAttributes": {
											"type": "boolean",
											"default": false,
											"description": "Split multiple attributes each onto a new line."
										},
										"xml.format.joinCDATALines": {
											"type": "boolean",
											"default": false,
											"description": "Join lines in a CDATA tag's content."
										},
										"xml.format.joinCommentLines": {
											"type": "boolean",
											"default": false,
											"description": "Join comment content on format."
										},
										"xml.format.spaceBeforeEmptyCloseTag": {
											"type": "boolean",
											"default": true,
											"description": "Insert space before end of self closing tag. \nExample:\n  <tag/> -> <tag />"
										},
										"xml.format.joinContentLines": {
											"type": "boolean",
											"default": false,
											"description": "Normalize the whitespace of content inside an element. Newlines and excess whitespace are removed."
										},
										"xml.format.preserveEmptyContent": {
											"type": "boolean",
											"default": false,
											"description": "Preserve empty content/whitespace in a tag."
										},
										"xml.format.preservedNewlines": {
											"type": "integer",
											"enum": [
												0,
												1,
												2,
												3
											],
											"default": 2,
											"description": "Preserve new lines that separate tags. The value represents the maximum number of new lines per section. A value of 0 removes all new lines."
										},
										"xml.format.enabled": {
											"type": "boolean",
											"default": true,
											"description": "Enable/disable ability to format document."
										},
										"xml.format.enforceQuoteStyle": {
											"type": "string",
											"enum": [
												"preferred",
												"ignore"
											],
											"markdownEnumDescriptions": [
												"Use preferred quote style set by `xml.preferences.quoteStyle` when formatting.",
												"Ignore quote style formatting."
											],
											"default": "ignore",
											"markdownDescription": "Enforce `preferred` quote style (set by `#xml.preferences.quoteStyle#`) or `ignore` quote style when formatting. Default is `ignore`"
										},
										"xml.preferences.quoteStyle": {
											"type": "string",
											"enum": [
												"single",
												"double"
											],
											"default": "double",
											"markdownDescription": "Preferred quote style to use for completion: `single` quotes, `double` quotes."
										},
										"xml.fileAssociations": {
											"type": "array",
											"default": [],
											"items": {
												"type": "object",
												"properties": {
													"systemId": {
														"type": "string",
														"description": "The path or URL to the XML schema (XSD or DTD)."
													},
													"pattern": {
														"type": "string",
														"description": "File glob pattern. Example: **/*.Format.ps1xml\n\nMore information on the glob syntax: https://docs.oracle.com/javase/tutorial/essential/io/fileOps.html#glob",
														"markdownDescription": "File glob pattern. Example: `**/*.Format.ps1xml`\n\nMore information on the glob syntax: https://docs.oracle.com/javase/tutorial/essential/io/fileOps.html#glob"
													}
												},
												"required": [
													"systemId",
													"pattern"
												]
											},
											"description": "Allows XML schemas to be associated to file name patterns.\n\nExample:\n[{\n  \"systemId\": \"path/to/file.xsd\",\n  \"pattern\": \"file1.xml\"\n},\n{\n  \"systemId\": \"http://www.w3.org/2001/XMLSchema.xsd\",\n  \"pattern\": \"**/*.xsd\"\n}]",
											"markdownDescription": "Allows XML schemas to be associated to file name patterns.\n\nExample:\n```json\n[{\n  \"systemId\": \"path/to/file.xsd\",\n  \"pattern\": \"file1.xml\"\n},\n{\n  \"systemId\": \"http://www.w3.org/2001/XMLSchema.xsd\",\n  \"pattern\": \"**/*.xsd\"\n}]\n```"
										},
										"xml.completion.autoCloseTags": {
											"type": "boolean",
											"default": true,
											"description": "Enable/disable autoclosing of XML tags. \n\nIMPORTANT: Turn off editor.autoClosingTags for this to work."
										},
										"xml.codeLens.enabled": {
											"type": "boolean",
											"default": false,
											"description": "Enable/disable XML CodeLens."
										},
										"xml.preferences.showSchemaDocumentationType": {
											"type": "string",
											"default": "all",
											"enum": [
												"documentation",
												"appinfo",
												"all",
												"none"
											],
											"markdownEnumDescriptions": [
												"Documentation comes from the `xs:documentation` element.",
												"Documentation comes from the `xs:appinfo` element.",
												"Documentation comes from the `xs:documentation` and `xs:appinfo` elements.",
												"Displays no documentation."
											],
											"description": "Specifies the source of the XML schema documentation displayed on hover and completion."
										},
										"xml.java.home": {
											"type": [
												"string",
												"null"
											],
											"default": null,
											"description": "Specifies the folder path to the JDK (8 or more recent) used to launch the XML Language Server.\nOn Windows, backslashes must be escaped, i.e.\n\"xml.java.home\": \"C:\\\\Program Files\\\\Java\\\\jdk1.8.0_161\""
										},
										"xml.server.vmargs": {
											"type": [
												"string",
												"null"
											],
											"default": "-Xmx64M -XX:+UseG1GC -XX:+UseStringDeduplication",
											"description": "Specifies extra VM arguments used to launch the XML Language Server. Eg. use `-Xmx1G  -XX:+UseG1GC -XX:+UseStringDeduplication` to bypass class verification, increase the heap size to 1GB and enable String deduplication with the G1 Garbage collector."
										},
										"xml.server.workDir": {
											"type": "string",
											"default": "~/.lemminx",
											"description": "Set a custom folder path for cached XML Schemas. An absolute path is expected, although the ~ prefix (for the user home directory) is supported."
										},
										"xml.validation.noGrammar": {
											"type": "string",
											"enum": [
												"ignore",
												"hint",
												"info",
												"warning",
												"error"
											],
											"default": "hint",
											"description": "The message severity when a document has no associated grammar."
										},
										"xml.validation.enabled": {
											"type": "boolean",
											"default": true,
											"description": "Enable/disable all validation."
										},
										"xml.validation.schema": {
											"type": "boolean",
											"default": true,
											"description": "Enable/disable schema based validation. Ignored if \"xml.validation.enabled\": false."
										},
										"xml.validation.disallowDocTypeDecl": {
											"type": "boolean",
											"default": false,
											"description": "Enable/disable if a fatal error is thrown if the incoming document contains a DOCTYPE declaration."
										},
										"xml.validation.resolveExternalEntities": {
											"type": "boolean",
											"default": false,
											"description": "Enable/disable resolve of external entities."
										},
										"xml.symbols.enabled": {
											"type": "boolean",
											"default": true,
											"description": "Enable/disable document symbols (Outline). No symbols are given if `\"xml.symbol.enabled\": false`."
										},
										"xml.symbols.excluded": {
											"type": "array",
											"default": [],
											"items": {
												"type": "string"
											},
											"description": "Disable document symbols (Outline) for the given file name patterns. Updating file name patterns does not automatically reload the Outline view for the relevant file(s). Each file must either be reopened or changed, in order to trigger an Outline view reload.\n\nExample:\n[\n \"**/*LargeFile.xml\"\n]"
										},
										"xml.symbols.maxItemsComputed": {
											"type": "integer",
											"default": 5000,
											"description": "The maximum number of outline symbols and folding regions computed (limited for performance reasons)."
=======
								"initializationOptions": {
									"type": "object",
									"properties": {
										"settings": {
											"$ref": "sublime://settings/LSP-lemminx#/definitions/ServerSettings"
>>>>>>> a342d1dc
										}
									}
								},
								"settings": {
									"$ref": "sublime://settings/LSP-lemminx#/definitions/ServerSettings"
								}
							}
<<<<<<< HEAD
						}
					},
					"allOf": [
						{
							"$ref": "sublime://settings/LSP-plugin-base"
						},
						{
							"$ref": "sublime://settings/LSP-lemminx#/definitions/PluginConfig"
						}
					]
				}
			},
			{
				"file_patterns": [
					"/LSP.sublime-settings"
				],
				"schema": {
					"properties": {
						"clients": {
							"properties": {
								"LSP-lemminx": {
									"$ref": "sublime://settings/LSP-lemminx#/definitions/PluginConfig"
								}
							}
						}
					}
				}
			},
			{
				"file_patterns": [
					"/*.sublime-project"
				],
				"schema": {
					"properties": {
						"settings": {
							"properties": {
								"LSP": {
									"properties": {
										"LSP-lemminx": {
											"$ref": "sublime://settings/LSP-lemminx#/definitions/PluginConfig"
										}
									}
=======
						},
						"ServerSettings": {
							"type": "object",
							"properties": {
								"xml.trace.server": {
									"type": "string",
									"enum": [
										"off",
										"messages",
										"verbose"
									],
									"default": "off",
									"description": "Traces the communication between VS Code and the XML language server."
								},
								"xml.catalogs": {
									"type": "array",
									"default": [],
									"items": {
										"type": "string"
									},
									"description": "Array of XML Catalogs."
								},
								"xml.logs.client": {
									"type": "boolean",
									"default": true,
									"description": "Should the server log to client output."
								},
								"xml.logs.file": {
									"type": "string",
									"default": "",
									"description": "File path to write the server log output to."
								},
								"xml.format.emptyElements": {
									"type": "string",
									"enum": [
										"ignore",
										"collapse",
										"expand"
									],
									"default": "ignore",
									"description": "Expand/collapse empty elements."
								},
								"xml.format.preserveAttributeLineBreaks": {
									"type": "boolean",
									"default": false,
									"markdownDescription": "Preserve line breaks that appear before and after attributes. This setting is overridden if `#xml.format.splitAttributes#` is set to `true`."
								},
								"xml.format.splitAttributes": {
									"type": "boolean",
									"default": false,
									"description": "Split multiple attributes each onto a new line."
								},
								"xml.format.joinCDATALines": {
									"type": "boolean",
									"default": false,
									"description": "Join lines in a CDATA tag's content."
								},
								"xml.format.joinCommentLines": {
									"type": "boolean",
									"default": false,
									"description": "Join comment content on format."
								},
								"xml.format.spaceBeforeEmptyCloseTag": {
									"type": "boolean",
									"default": true,
									"description": "Insert space before end of self closing tag. \nExample:\n  <tag/> -> <tag />"
								},
								"xml.format.joinContentLines": {
									"type": "boolean",
									"default": false,
									"description": "Normalize the whitespace of content inside an element. Newlines and excess whitespace are removed."
								},
								"xml.format.preserveEmptyContent": {
									"type": "boolean",
									"default": false,
									"description": "Preserve empty content/whitespace in a tag."
								},
								"xml.format.preservedNewlines": {
									"type": "integer",
									"enum": [
										0,
										1,
										2,
										3
									],
									"default": 2,
									"description": "Preserve new lines that separate tags. The value represents the maximum number of new lines per section. A value of 0 removes all new lines."
								},
								"xml.format.enabled": {
									"type": "boolean",
									"default": true,
									"description": "Enable/disable ability to format document."
								},
								"xml.format.enforceQuoteStyle": {
									"type": "string",
									"enum": [
										"preferred",
										"ignore"
									],
									"markdownEnumDescriptions": [
										"Use preferred quote style set by `xml.preferences.quoteStyle` when formatting.",
										"Ignore quote style formatting."
									],
									"default": "ignore",
									"markdownDescription": "Enforce `preferred` quote style (set by `#xml.preferences.quoteStyle#`) or `ignore` quote style when formatting. Default is `ignore`"
								},
								"xml.preferences.quoteStyle": {
									"type": "string",
									"enum": [
										"single",
										"double"
									],
									"default": "double",
									"markdownDescription": "Preferred quote style to use for completion: `single` quotes, `double` quotes."
								},
								"xml.fileAssociations": {
									"type": "array",
									"default": [],
									"items": {
										"type": "object",
										"properties": {
											"systemId": {
												"type": "string",
												"description": "The path or URL to the XML schema (XSD or DTD)."
											},
											"pattern": {
												"type": "string",
												"description": "File glob pattern. Example: **/*.Format.ps1xml\n\nMore information on the glob syntax: https://docs.oracle.com/javase/tutorial/essential/io/fileOps.html#glob",
												"markdownDescription": "File glob pattern. Example: `**/*.Format.ps1xml`\n\nMore information on the glob syntax: https://docs.oracle.com/javase/tutorial/essential/io/fileOps.html#glob"
											}
										},
										"required": [
											"systemId",
											"pattern"
										]
									},
									"description": "Allows XML schemas to be associated to file name patterns.\n\nExample:\n[{\n  \"systemId\": \"path/to/file.xsd\",\n  \"pattern\": \"file1.xml\"\n},\n{\n  \"systemId\": \"http://www.w3.org/2001/XMLSchema.xsd\",\n  \"pattern\": \"**/*.xsd\"\n}]",
									"markdownDescription": "Allows XML schemas to be associated to file name patterns.\n\nExample:\n```json\n[{\n  \"systemId\": \"path/to/file.xsd\",\n  \"pattern\": \"file1.xml\"\n},\n{\n  \"systemId\": \"http://www.w3.org/2001/XMLSchema.xsd\",\n  \"pattern\": \"**/*.xsd\"\n}]\n```"
								},
								"xml.completion.autoCloseTags": {
									"type": "boolean",
									"default": true,
									"description": "Enable/disable autoclosing of XML tags. \n\nIMPORTANT: Turn off editor.autoClosingTags for this to work."
								},
								"xml.codeLens.enabled": {
									"type": "boolean",
									"default": false,
									"description": "Enable/disable XML CodeLens."
								},
								"xml.preferences.showSchemaDocumentationType": {
									"type": "string",
									"default": "all",
									"enum": [
										"documentation",
										"appinfo",
										"all",
										"none"
									],
									"markdownEnumDescriptions": [
										"Documentation comes from the `xs:documentation` element.",
										"Documentation comes from the `xs:appinfo` element.",
										"Documentation comes from the `xs:documentation` and `xs:appinfo` elements.",
										"Displays no documentation."
									],
									"description": "Specifies the source of the XML schema documentation displayed on hover and completion."
								},
								"xml.java.home": {
									"type": [
										"string",
										"null"
									],
									"default": null,
									"description": "Specifies the folder path to the JDK (8 or more recent) used to launch the XML Language Server.\nOn Windows, backslashes must be escaped, i.e.\n\"xml.java.home\": \"C:\\\\Program Files\\\\Java\\\\jdk1.8.0_161\""
								},
								"xml.server.vmargs": {
									"type": [
										"string",
										"null"
									],
									"default": "-Xmx64M -XX:+UseG1GC -XX:+UseStringDeduplication",
									"description": "Specifies extra VM arguments used to launch the XML Language Server. Eg. use `-Xmx1G  -XX:+UseG1GC -XX:+UseStringDeduplication` to bypass class verification, increase the heap size to 1GB and enable String deduplication with the G1 Garbage collector."
								},
								"xml.server.workDir": {
									"type": "string",
									"default": "~/.lemminx",
									"description": "Set a custom folder path for cached XML Schemas. An absolute path is expected, although the ~ prefix (for the user home directory) is supported."
								},
								"xml.validation.noGrammar": {
									"type": "string",
									"enum": [
										"ignore",
										"hint",
										"info",
										"warning",
										"error"
									],
									"default": "hint",
									"description": "The message severity when a document has no associated grammar."
								},
								"xml.validation.enabled": {
									"type": "boolean",
									"default": true,
									"description": "Enable/disable all validation."
								},
								"xml.validation.schema": {
									"type": "boolean",
									"default": true,
									"description": "Enable/disable schema based validation. Ignored if \"xml.validation.enabled\": false."
								},
								"xml.validation.disallowDocTypeDecl": {
									"type": "boolean",
									"default": false,
									"description": "Enable/disable if a fatal error is thrown if the incoming document contains a DOCTYPE declaration."
								},
								"xml.validation.resolveExternalEntities": {
									"type": "boolean",
									"default": false,
									"description": "Enable/disable resolve of external entities."
								},
								"xml.symbols.enabled": {
									"type": "boolean",
									"default": true,
									"description": "Enable/disable document symbols (Outline). No symbols are given if `\"xml.symbol.enabled\": false`."
								},
								"xml.symbols.excluded": {
									"type": "array",
									"default": [],
									"items": {
										"type": "string"
									},
									"description": "Disable document symbols (Outline) for the given file name patterns. Updating file name patterns does not automatically reload the Outline view for the relevant file(s). Each file must either be reopened or changed, in order to trigger an Outline view reload.\n\nExample:\n[\n \"**/*LargeFile.xml\"\n]"
								},
								"xml.symbols.maxItemsComputed": {
									"type": "integer",
									"default": 5000,
									"description": "The maximum number of outline symbols and folding regions computed (limited for performance reasons)."
>>>>>>> a342d1dc
								}
							}
						}
					},
					"allOf": [
						{
							"$ref": "sublime://settings/LSP-plugin-base"
						},
						{
							"$ref": "sublime://settings/LSP-lemminx#/definitions/PluginConfig"
						}
					]
				}
			},
			{
				"file_patterns": [
					"/LSP.sublime-settings"
				],
				"schema": {
					"properties": {
						"clients": {
							"properties": {
								"LSP-lemminx": {
									"$ref": "sublime://settings/LSP-lemminx#/definitions/PluginConfig"
								}
							}
						}
					}
				}
			},
			{
				"file_patterns": [
					"/*.sublime-project"
				],
				"schema": {
					"properties": {
						"settings": {
							"properties": {
								"LSP": {
									"properties": {
										"LSP-lemminx": {
											"$ref": "sublime://settings/LSP-lemminx#/definitions/PluginConfig"
										}
									}
								}
							}
						}
					}
				}
			}
		]
	}
}<|MERGE_RESOLUTION|>--- conflicted
+++ resolved
@@ -10,244 +10,11 @@
 					"definitions": {
 						"PluginConfig": {
 							"properties": {
-<<<<<<< HEAD
-								"settings": {
-									"type": "object",
-									"properties": {
-										"xml.trace.server": {
-											"type": "string",
-											"enum": [
-												"off",
-												"messages",
-												"verbose"
-											],
-											"default": "off",
-											"description": "Traces the communication between VS Code and the XML language server."
-										},
-										"xml.catalogs": {
-											"type": "array",
-											"default": [],
-											"items": {
-												"type": "string"
-											},
-											"description": "Array of XML Catalogs."
-										},
-										"xml.logs.client": {
-											"type": "boolean",
-											"default": true,
-											"description": "Should the server log to client output."
-										},
-										"xml.format.emptyElements": {
-											"type": "string",
-											"enum": [
-												"ignore",
-												"collapse",
-												"expand"
-											],
-											"default": "ignore",
-											"description": "Expand/collapse empty elements."
-										},
-										"xml.format.preserveAttributeLineBreaks": {
-											"type": "boolean",
-											"default": false,
-											"markdownDescription": "Preserve line breaks that appear before and after attributes. This setting is overridden if `#xml.format.splitAttributes#` is set to `true`."
-										},
-										"xml.format.splitAttributes": {
-											"type": "boolean",
-											"default": false,
-											"description": "Split multiple attributes each onto a new line."
-										},
-										"xml.format.joinCDATALines": {
-											"type": "boolean",
-											"default": false,
-											"description": "Join lines in a CDATA tag's content."
-										},
-										"xml.format.joinCommentLines": {
-											"type": "boolean",
-											"default": false,
-											"description": "Join comment content on format."
-										},
-										"xml.format.spaceBeforeEmptyCloseTag": {
-											"type": "boolean",
-											"default": true,
-											"description": "Insert space before end of self closing tag. \nExample:\n  <tag/> -> <tag />"
-										},
-										"xml.format.joinContentLines": {
-											"type": "boolean",
-											"default": false,
-											"description": "Normalize the whitespace of content inside an element. Newlines and excess whitespace are removed."
-										},
-										"xml.format.preserveEmptyContent": {
-											"type": "boolean",
-											"default": false,
-											"description": "Preserve empty content/whitespace in a tag."
-										},
-										"xml.format.preservedNewlines": {
-											"type": "integer",
-											"enum": [
-												0,
-												1,
-												2,
-												3
-											],
-											"default": 2,
-											"description": "Preserve new lines that separate tags. The value represents the maximum number of new lines per section. A value of 0 removes all new lines."
-										},
-										"xml.format.enabled": {
-											"type": "boolean",
-											"default": true,
-											"description": "Enable/disable ability to format document."
-										},
-										"xml.format.enforceQuoteStyle": {
-											"type": "string",
-											"enum": [
-												"preferred",
-												"ignore"
-											],
-											"markdownEnumDescriptions": [
-												"Use preferred quote style set by `xml.preferences.quoteStyle` when formatting.",
-												"Ignore quote style formatting."
-											],
-											"default": "ignore",
-											"markdownDescription": "Enforce `preferred` quote style (set by `#xml.preferences.quoteStyle#`) or `ignore` quote style when formatting. Default is `ignore`"
-										},
-										"xml.preferences.quoteStyle": {
-											"type": "string",
-											"enum": [
-												"single",
-												"double"
-											],
-											"default": "double",
-											"markdownDescription": "Preferred quote style to use for completion: `single` quotes, `double` quotes."
-										},
-										"xml.fileAssociations": {
-											"type": "array",
-											"default": [],
-											"items": {
-												"type": "object",
-												"properties": {
-													"systemId": {
-														"type": "string",
-														"description": "The path or URL to the XML schema (XSD or DTD)."
-													},
-													"pattern": {
-														"type": "string",
-														"description": "File glob pattern. Example: **/*.Format.ps1xml\n\nMore information on the glob syntax: https://docs.oracle.com/javase/tutorial/essential/io/fileOps.html#glob",
-														"markdownDescription": "File glob pattern. Example: `**/*.Format.ps1xml`\n\nMore information on the glob syntax: https://docs.oracle.com/javase/tutorial/essential/io/fileOps.html#glob"
-													}
-												},
-												"required": [
-													"systemId",
-													"pattern"
-												]
-											},
-											"description": "Allows XML schemas to be associated to file name patterns.\n\nExample:\n[{\n  \"systemId\": \"path/to/file.xsd\",\n  \"pattern\": \"file1.xml\"\n},\n{\n  \"systemId\": \"http://www.w3.org/2001/XMLSchema.xsd\",\n  \"pattern\": \"**/*.xsd\"\n}]",
-											"markdownDescription": "Allows XML schemas to be associated to file name patterns.\n\nExample:\n```json\n[{\n  \"systemId\": \"path/to/file.xsd\",\n  \"pattern\": \"file1.xml\"\n},\n{\n  \"systemId\": \"http://www.w3.org/2001/XMLSchema.xsd\",\n  \"pattern\": \"**/*.xsd\"\n}]\n```"
-										},
-										"xml.completion.autoCloseTags": {
-											"type": "boolean",
-											"default": true,
-											"description": "Enable/disable autoclosing of XML tags. \n\nIMPORTANT: Turn off editor.autoClosingTags for this to work."
-										},
-										"xml.codeLens.enabled": {
-											"type": "boolean",
-											"default": false,
-											"description": "Enable/disable XML CodeLens."
-										},
-										"xml.preferences.showSchemaDocumentationType": {
-											"type": "string",
-											"default": "all",
-											"enum": [
-												"documentation",
-												"appinfo",
-												"all",
-												"none"
-											],
-											"markdownEnumDescriptions": [
-												"Documentation comes from the `xs:documentation` element.",
-												"Documentation comes from the `xs:appinfo` element.",
-												"Documentation comes from the `xs:documentation` and `xs:appinfo` elements.",
-												"Displays no documentation."
-											],
-											"description": "Specifies the source of the XML schema documentation displayed on hover and completion."
-										},
-										"xml.java.home": {
-											"type": [
-												"string",
-												"null"
-											],
-											"default": null,
-											"description": "Specifies the folder path to the JDK (8 or more recent) used to launch the XML Language Server.\nOn Windows, backslashes must be escaped, i.e.\n\"xml.java.home\": \"C:\\\\Program Files\\\\Java\\\\jdk1.8.0_161\""
-										},
-										"xml.server.vmargs": {
-											"type": [
-												"string",
-												"null"
-											],
-											"default": "-Xmx64M -XX:+UseG1GC -XX:+UseStringDeduplication",
-											"description": "Specifies extra VM arguments used to launch the XML Language Server. Eg. use `-Xmx1G  -XX:+UseG1GC -XX:+UseStringDeduplication` to bypass class verification, increase the heap size to 1GB and enable String deduplication with the G1 Garbage collector."
-										},
-										"xml.server.workDir": {
-											"type": "string",
-											"default": "~/.lemminx",
-											"description": "Set a custom folder path for cached XML Schemas. An absolute path is expected, although the ~ prefix (for the user home directory) is supported."
-										},
-										"xml.validation.noGrammar": {
-											"type": "string",
-											"enum": [
-												"ignore",
-												"hint",
-												"info",
-												"warning",
-												"error"
-											],
-											"default": "hint",
-											"description": "The message severity when a document has no associated grammar."
-										},
-										"xml.validation.enabled": {
-											"type": "boolean",
-											"default": true,
-											"description": "Enable/disable all validation."
-										},
-										"xml.validation.schema": {
-											"type": "boolean",
-											"default": true,
-											"description": "Enable/disable schema based validation. Ignored if \"xml.validation.enabled\": false."
-										},
-										"xml.validation.disallowDocTypeDecl": {
-											"type": "boolean",
-											"default": false,
-											"description": "Enable/disable if a fatal error is thrown if the incoming document contains a DOCTYPE declaration."
-										},
-										"xml.validation.resolveExternalEntities": {
-											"type": "boolean",
-											"default": false,
-											"description": "Enable/disable resolve of external entities."
-										},
-										"xml.symbols.enabled": {
-											"type": "boolean",
-											"default": true,
-											"description": "Enable/disable document symbols (Outline). No symbols are given if `\"xml.symbol.enabled\": false`."
-										},
-										"xml.symbols.excluded": {
-											"type": "array",
-											"default": [],
-											"items": {
-												"type": "string"
-											},
-											"description": "Disable document symbols (Outline) for the given file name patterns. Updating file name patterns does not automatically reload the Outline view for the relevant file(s). Each file must either be reopened or changed, in order to trigger an Outline view reload.\n\nExample:\n[\n \"**/*LargeFile.xml\"\n]"
-										},
-										"xml.symbols.maxItemsComputed": {
-											"type": "integer",
-											"default": 5000,
-											"description": "The maximum number of outline symbols and folding regions computed (limited for performance reasons)."
-=======
 								"initializationOptions": {
 									"type": "object",
 									"properties": {
 										"settings": {
 											"$ref": "sublime://settings/LSP-lemminx#/definitions/ServerSettings"
->>>>>>> a342d1dc
 										}
 									}
 								},
@@ -255,50 +22,6 @@
 									"$ref": "sublime://settings/LSP-lemminx#/definitions/ServerSettings"
 								}
 							}
-<<<<<<< HEAD
-						}
-					},
-					"allOf": [
-						{
-							"$ref": "sublime://settings/LSP-plugin-base"
-						},
-						{
-							"$ref": "sublime://settings/LSP-lemminx#/definitions/PluginConfig"
-						}
-					]
-				}
-			},
-			{
-				"file_patterns": [
-					"/LSP.sublime-settings"
-				],
-				"schema": {
-					"properties": {
-						"clients": {
-							"properties": {
-								"LSP-lemminx": {
-									"$ref": "sublime://settings/LSP-lemminx#/definitions/PluginConfig"
-								}
-							}
-						}
-					}
-				}
-			},
-			{
-				"file_patterns": [
-					"/*.sublime-project"
-				],
-				"schema": {
-					"properties": {
-						"settings": {
-							"properties": {
-								"LSP": {
-									"properties": {
-										"LSP-lemminx": {
-											"$ref": "sublime://settings/LSP-lemminx#/definitions/PluginConfig"
-										}
-									}
-=======
 						},
 						"ServerSettings": {
 							"type": "object",
@@ -535,7 +258,6 @@
 									"type": "integer",
 									"default": 5000,
 									"description": "The maximum number of outline symbols and folding regions computed (limited for performance reasons)."
->>>>>>> a342d1dc
 								}
 							}
 						}
